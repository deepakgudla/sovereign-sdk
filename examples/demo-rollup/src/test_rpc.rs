--- conflicted
+++ resolved
@@ -5,12 +5,8 @@
 use std::collections::HashMap;
 use std::net::SocketAddr;
 
-<<<<<<< HEAD
-use sov_rollup_interface::mocks::{TestBlock, TestBlockHeader};
-=======
 #[cfg(test)]
 use sov_rollup_interface::mocks::{TestBlock, TestBlockHeader, TestHash};
->>>>>>> c6f6311d
 
 use sov_rollup_interface::stf::{BatchReceipt, Event, TransactionReceipt};
 use tendermint::crypto::Sha256;
@@ -43,55 +39,10 @@
     }
 }
 
-<<<<<<< HEAD
 fn populate_ledger(ledger_db: &mut LedgerDB, slots: Vec<SlotCommit<TestBlock, i32, i32>>) {
     for slot in slots {
         ledger_db.commit_slot(slot).unwrap();
     }
-=======
-fn populate_ledger(ledger_db: &mut LedgerDB) {
-    let mut slot: SlotCommit<TestBlock, i32, i32> = SlotCommit::new(TestBlock {
-        curr_hash: sha2::Sha256::digest(b"slot_data"),
-        header: TestBlockHeader {
-            prev_hash: TestHash(sha2::Sha256::digest(b"prev_header")),
-        },
-    });
-
-    slot.add_batch(BatchReceipt {
-        batch_hash: ::sha2::Sha256::digest(b"batch_receipt"),
-        tx_receipts: vec![
-            TransactionReceipt::<i32> {
-                tx_hash: ::sha2::Sha256::digest(b"tx1"),
-                body_to_save: Some(b"tx1 body".to_vec()),
-                events: vec![],
-                receipt: 0,
-            },
-            TransactionReceipt::<i32> {
-                tx_hash: ::sha2::Sha256::digest(b"tx2"),
-                body_to_save: Some(b"tx2 body".to_vec()),
-                events: vec![
-                    Event::new("event1_key", "event1_value"),
-                    Event::new("event2_key", "event2_value"),
-                ],
-                receipt: 1,
-            },
-        ],
-        inner: 0,
-    });
-
-    slot.add_batch(BatchReceipt {
-        batch_hash: ::sha2::Sha256::digest(b"batch_receipt2"),
-        tx_receipts: vec![TransactionReceipt::<i32> {
-            tx_hash: ::sha2::Sha256::digest(b"tx1"),
-            body_to_save: Some(b"tx1 body".to_vec()),
-            events: vec![],
-            receipt: 0,
-        }],
-        inner: 1,
-    });
-
-    ledger_db.commit_slot(slot).unwrap()
->>>>>>> c6f6311d
 }
 
 fn test_helper(test_queries: Vec<TestExpect>, slots: Vec<SlotCommit<TestBlock, i32, i32>>) {
@@ -149,7 +100,7 @@
     let mut slots: Vec<SlotCommit<TestBlock, i32, i32>> = vec![SlotCommit::new(TestBlock {
         curr_hash: sha2::Sha256::digest(b"slot_data"),
         header: TestBlockHeader {
-            prev_hash: sha2::Sha256::digest(b"prev_header"),
+            prev_hash: TestHash(sha2::Sha256::digest(b"prev_header")),
         },
     })];
 
@@ -346,7 +297,7 @@
 
         let mut total_num_batches = 1;
 
-        let mut prev_hash = [0;32];
+        let mut prev_hash = TestHash([0;32]);
 
         let mut curr_tx_id = 1;
         let mut curr_event_id = 1;
@@ -377,7 +328,7 @@
 
             slots.push(new_slot);
 
-            prev_hash = hash;
+            prev_hash = TestHash(hash);
         }
 
         (slots, tx_id_to_event_range, total_num_batches)
