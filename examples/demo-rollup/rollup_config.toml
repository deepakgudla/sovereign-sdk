<<<<<<< HEAD
start_height = 670316
[da]
celestia_rpc_auth_token = "eyJhbGciOiJIUzI1NiIsInR5cCI6IkpXVCJ9.eyJBbGxvdyI6WyJwdWJsaWMiLCJyZWFkIiwid3JpdGUiLCJhZG1pbiJdfQ.cLBCsC0k0HKBCJwTLNRmlmsMe1xuZ00MbKz0HpFcXuk"
=======
# We define the rollup's genesis to occur at Celestia block number `start_height`. The rollup will ignore
# any Celestia blocks before this height
start_height = 293685

[da]
# The JWT used to authenticate with the celestia light client. Instructions for generating this token can be found in the README
celestia_rpc_auth_token = "MY.SECRET.TOKEN"
# The address of the *trusted* Celestia light client to interact with
>>>>>>> 4d424d34
celestia_rpc_address = "http://localhost:11111/"
# The largest response the rollup will accept from the Celestia node. Defaults to 100 MB
max_celestia_response_body_size = 104_857_600

[runner.storage]
<<<<<<< HEAD
path = "demo_data"
[rpc_config]
bind_host = "127.0.0.1"
bind_port = 12345
=======
# The path to the rollup's data directory. Paths that do not begin with `/` are interpreted as relative paths.
path = "demo_data"
>>>>>>> 4d424d34
<|MERGE_RESOLUTION|>--- conflicted
+++ resolved
@@ -1,28 +1,20 @@
-<<<<<<< HEAD
-start_height = 670316
-[da]
-celestia_rpc_auth_token = "eyJhbGciOiJIUzI1NiIsInR5cCI6IkpXVCJ9.eyJBbGxvdyI6WyJwdWJsaWMiLCJyZWFkIiwid3JpdGUiLCJhZG1pbiJdfQ.cLBCsC0k0HKBCJwTLNRmlmsMe1xuZ00MbKz0HpFcXuk"
-=======
 # We define the rollup's genesis to occur at Celestia block number `start_height`. The rollup will ignore
 # any Celestia blocks before this height
-start_height = 293685
+start_height = 670316
 
 [da]
 # The JWT used to authenticate with the celestia light client. Instructions for generating this token can be found in the README
 celestia_rpc_auth_token = "MY.SECRET.TOKEN"
 # The address of the *trusted* Celestia light client to interact with
->>>>>>> 4d424d34
 celestia_rpc_address = "http://localhost:11111/"
 # The largest response the rollup will accept from the Celestia node. Defaults to 100 MB
 max_celestia_response_body_size = 104_857_600
 
 [runner.storage]
-<<<<<<< HEAD
+# The path to the rollup's data directory. Paths that do not begin with `/` are interpreted as relative paths.
 path = "demo_data"
+
 [rpc_config]
+# the host and port to bind the rpc server for
 bind_host = "127.0.0.1"
 bind_port = 12345
-=======
-# The path to the rollup's data directory. Paths that do not begin with `/` are interpreted as relative paths.
-path = "demo_data"
->>>>>>> 4d424d34
