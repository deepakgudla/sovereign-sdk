--- conflicted
+++ resolved
@@ -25,13 +25,8 @@
     Successful,
 }
 
-<<<<<<< HEAD
-#[derive(Debug, Copy, Clone, PartialEq, Eq, serde::Serialize, serde::Deserialize)]
-pub enum SenderOutcome {
-=======
 #[derive(Debug, Clone, PartialEq, Eq, serde::Serialize, serde::Deserialize)]
 pub enum SequencerOutcome {
->>>>>>> 71dd233b
     /// Sequencer receives reward amount in defined token and can withdraw its deposit
     Rewarded(u64),
     /// Sequencer loses its deposit and receives no reward
