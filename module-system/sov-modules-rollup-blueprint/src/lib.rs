--- conflicted
+++ resolved
@@ -122,17 +122,14 @@
         <Self::NativeContext as Spec>::Storage: NativeStorage,
     {
         let da_service = self.create_da_service(&rollup_config).await;
-<<<<<<< HEAD
-        let prover_service = self
-            .create_prover_service(prover_config, &rollup_config, &da_service)
-            .await;
-=======
+
         // TODO: Double check what kind of storage needed here.
         // Maybe whole "prev_root" can be initialized inside runner
         // Getting block here, so prover_service doesn't have to be `Send`
         let last_finalized_block_header = da_service.get_last_finalized_block_header().await?;
-        let prover_service = self.create_prover_service(prover_config, &da_service).await;
->>>>>>> 9fee11f0
+        let prover_service = self
+            .create_prover_service(prover_config, &rollup_config, &da_service)
+            .await;
 
         let ledger_db = self.create_ledger_db(&rollup_config);
 
